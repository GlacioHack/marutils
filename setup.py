--- conflicted
+++ resolved
@@ -4,21 +4,10 @@
 FULLVERSION = '1.0.0'
 VERSION = FULLVERSION
 
-<<<<<<< HEAD
+
 setup()
-=======
-setup(name='marutils',
-      version=FULLVERSION,
-      description='Utilities and tools for working with MAR regional climate model outputs through xarray',
-      url='https://www.github.com/GlacioHack/marutils/',
-      author='Andrew Tedstone',
-      license='BSD-3',
-      packages=['marutils'],
-      install_requires=['rioxarray', 'xarray', 'pandas', 'rasterio'],
-      #extras_require=[],
-      scripts=[],
-      zip_safe=False)
->>>>>>> a2809d84
+
+
 
 write_version = True
 
